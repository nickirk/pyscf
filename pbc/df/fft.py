--- conflicted
+++ resolved
@@ -232,11 +232,7 @@
     def loop(self):
         coulG = tools.get_coulG(self.cell, numpy.zeros(3), gs=self.gs)
         ngs = len(coulG)
-<<<<<<< HEAD
-        ao_pairs_G = get_ao_pairs_G(self, kptijkl[:2], compact=True)
-=======
         ao_pairs_G = self.get_ao_pairs_G(kptijkl[:2], compact=True)
->>>>>>> 107b0b3a
         ao_pairs_G *= numpy.sqrt(coulG*(cell.vol/ngs**2)).reshape(-1,1)
 
         Lpq = numpy.empty((self.blockdim, ao_pairs_G.shape[1]))
