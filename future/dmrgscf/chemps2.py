--- conflicted
+++ resolved
@@ -75,11 +75,7 @@
             groupNumber = 0
             self.orbsym = numpy.zeros(norb, numpy.int32)
         Ham = PyCheMPS2.PyHamiltonian(norb, groupNumber,
-<<<<<<< HEAD
                                       numpy.asarray(self.orbsym, dtype=numpy.int32))
-=======
-                                      numpy.asarray(self.orbsym, numpy.int32))
->>>>>>> d57bc241
         eri = pyscf.ao2mo.restore(1, eri, norb)
         for i in range(norb):
             for j in range(norb):
