--- conflicted
+++ resolved
@@ -83,12 +83,8 @@
 
 Known problems
 --------------
-<<<<<<< HEAD
 
-* Error message "Library not loaded: libcint.2.3.0.dylib" On OS X
-=======
 * Error message "Library not loaded: libcint.2.5.0.dylib" On OS X
->>>>>>> 9ba4086d
   libcint.dylib is installed in  pyscf/lib/deps/lib  by default.  Add
   "/path/to/pyscf/lib/deps/lib"  to  `DYLD_LIBRARY_PATH`
 
