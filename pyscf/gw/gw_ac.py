#!/usr/bin/env python
# Copyright 2014-2020 The PySCF Developers. All Rights Reserved.
#
# Licensed under the Apache License, Version 2.0 (the "License");
# you may not use this file except in compliance with the License.
# You may obtain a copy of the License at
#
#     http://www.apache.org/licenses/LICENSE-2.0
#
# Unless required by applicable law or agreed to in writing, software
# distributed under the License is distributed on an "AS IS" BASIS,
# WITHOUT WARRANTIES OR CONDITIONS OF ANY KIND, either express or implied.
# See the License for the specific language governing permissions and
# limitations under the License.
#
# Author: Tianyu Zhu <zhutianyu1991@gmail.com>
#

'''
Spin-restricted G0W0 approximation with analytic continuation
This implementation has N^4 scaling, and is faster than GW-CD (N^4)
and analytic GW (N^6) methods.
GW-AC is recommended for valence states only, and is inaccuarate for core states.

Method:
    See T. Zhu and G.K.-L. Chan, arxiv:2007.03148 (2020) for details
    Compute Sigma on imaginary frequency with density fitting,
    then analytically continued to real frequency

Useful References:
    J. Chem. Theory Comput. 12, 3623-3635 (2016)
    New J. Phys. 14, 053020 (2012)
'''

import time
from functools import reduce
import numpy
import numpy as np
import h5py
from scipy.optimize import newton, least_squares

from pyscf import lib
from pyscf.lib import logger
from pyscf.ao2mo import _ao2mo
from pyscf import df, dft, scf
from pyscf.mp.mp2 import get_nocc, get_nmo, get_frozen_mask
from pyscf import __config__

einsum = lib.einsum

def kernel(gw, mo_energy, mo_coeff, Lpq=None, orbs=None,
           nw=None, vhf_df=False, verbose=logger.NOTE):
    '''
    GW-corrected quasiparticle orbital energies
    Returns:
        A list :  converged, mo_energy, mo_coeff
    '''
    mf = gw._scf
    if gw.frozen is None:
        frozen = 0
    else:
        frozen = gw.frozen

    # only support frozen core
<<<<<<< HEAD
    assert (isinstance(frozen, int))
    assert (frozen < gw.nocc)
=======
    if gw.frozen is not None:
        assert (isinstance(gw.frozen, int))
        assert (gw.frozen < gw.nocc)
        nfrozen = gw.frozen
    else:
        nfrozen = 0
>>>>>>> 35873822

    if Lpq is None:
        Lpq = gw.ao2mo(mo_coeff)
    if orbs is None:
        orbs = range(gw.nmo)
    else:
<<<<<<< HEAD
        orbs = [x - frozen for x in orbs]
=======
        orbs = [x - nfrozen for x in orbs]
>>>>>>> 35873822
        if orbs[0] < 0:
            logger.warn(gw, 'GW orbs must be larger than frozen core!')
            raise RuntimeError

    # v_xc
    v_mf = mf.get_veff() - mf.get_j()
    v_mf = reduce(numpy.dot, (mo_coeff.T, v_mf, mo_coeff))

    nocc = gw.nocc
    nmo = gw.nmo
    nvir = nmo-nocc

    # v_hf from DFT/HF density
<<<<<<< HEAD
    if vhf_df and frozen == 0:
=======
    if vhf_df and nfrozen == 0:
>>>>>>> 35873822
        # density fitting for vk
        vk = -einsum('Lni,Lim->nm',Lpq[:,:,:nocc],Lpq[:,:nocc,:])
    else:
        # exact vk without density fitting
        dm = mf.make_rdm1()
        rhf = scf.RHF(gw.mol)
        vk = rhf.get_veff(gw.mol,dm) - rhf.get_j(gw.mol,dm)
        vk = reduce(numpy.dot, (mo_coeff.T, vk, mo_coeff))

    # Grids for integration on imaginary axis
    freqs,wts = _get_scaled_legendre_roots(nw)

    # Compute self-energy on imaginary axis i*[0,iw_cutoff]
    sigmaI,omega = get_sigma_diag(gw, orbs, Lpq, freqs, wts, iw_cutoff=5.)

    # Analytic continuation
    if gw.ac == 'twopole':
        coeff = AC_twopole_diag(sigmaI, omega, orbs, nocc)
    elif gw.ac == 'pade':
        coeff,omega_fit = AC_pade_thiele_diag(sigmaI, omega)

    conv = True
    mf_mo_energy = mo_energy.copy()
    ef = (mo_energy[nocc-1] + mo_energy[nocc])/2.
    mo_energy = np.zeros_like(gw._scf.mo_energy)
    for p in orbs:
        if gw.linearized:
            # linearized G0W0
            de = 1e-6
            ep = mf_mo_energy[p]
            #TODO: analytic sigma derivative
            if gw.ac == 'twopole':
                sigmaR = two_pole(ep-ef, coeff[:,p-orbs[0]]).real
                dsigma = two_pole(ep-ef+de, coeff[:,p-orbs[0]]).real - sigmaR.real
            elif gw.ac == 'pade':
                sigmaR = pade_thiele(ep-ef, omega_fit[p-orbs[0]], coeff[:,p-orbs[0]]).real
                dsigma = pade_thiele(ep-ef+de, omega_fit[p-orbs[0]], coeff[:,p-orbs[0]]).real - sigmaR.real
            zn = 1.0/(1.0-dsigma/de)
            e = ep + zn*(sigmaR.real + vk[p,p] - v_mf[p,p])
<<<<<<< HEAD
            mo_energy[p+frozen] = e
=======
            mo_energy[p+nfrozen] = e
>>>>>>> 35873822
        else:
            # self-consistently solve QP equation
            def quasiparticle(omega):
                if gw.ac == 'twopole':
                    sigmaR = two_pole(omega-ef, coeff[:,p-orbs[0]]).real
                elif gw.ac == 'pade':
                    sigmaR = pade_thiele(omega-ef, omega_fit[p-orbs[0]], coeff[:,p-orbs[0]]).real
                return omega - mf_mo_energy[p] - (sigmaR.real + vk[p,p] - v_mf[p,p])
            try:
                e = newton(quasiparticle, mf_mo_energy[p], tol=1e-6, maxiter=100)
<<<<<<< HEAD
                mo_energy[p+frozen] = e
=======
                mo_energy[p+nfrozen] = e
>>>>>>> 35873822
            except RuntimeError:
                conv = False

    if gw.verbose >= logger.DEBUG:
        numpy.set_printoptions(threshold=nmo)
        logger.debug(gw, '  GW mo_energy =\n%s', mo_energy)
        numpy.set_printoptions(threshold=1000)

    return conv, mo_energy, mo_coeff

def get_rho_response(omega, mo_energy, Lpq):
    '''
    Compute density response function in auxiliary basis at freq iw
    '''
    naux, nocc, nvir = Lpq.shape
    eia = mo_energy[:nocc,None] - mo_energy[None,nocc:]
    eia = eia/(omega**2+eia*eia)
    Pia = einsum('Pia,ia->Pia',Lpq,eia)
    # Response from both spin-up and spin-down density
    Pi = 4. * einsum('Pia,Qia->PQ',Pia,Lpq)

    return Pi

def get_sigma_diag(gw, orbs, Lpq, freqs, wts, iw_cutoff=None):
    '''
    Compute GW correlation self-energy (diagonal elements)
    in MO basis on imaginary axis
    '''
    mo_energy = _mo_energy_without_core(gw, gw._scf.mo_energy)
    nocc = gw.nocc
    nmo = gw.nmo
    nw = len(freqs)
    naux = Lpq.shape[0]
    norbs = len(orbs)

    # TODO: Treatment of degeneracy
    if (mo_energy[nocc] - mo_energy[nocc-1]) < 1e-3:
        logger.warn(gw, 'GW not well-defined for degeneracy!')
    ef = (mo_energy[nocc-1] + mo_energy[nocc])/2.

    # Integration on numerical grids
    if iw_cutoff is not None:
        nw_sigma = sum(iw < iw_cutoff for iw in freqs) + 1
    else:
        nw_sigma = nw + 1

    # Compute occ for -iw and vir for iw separately
    # to avoid branch cuts in analytic continuation
    omega_occ = np.zeros((nw_sigma),dtype=np.complex128)
    omega_vir = np.zeros((nw_sigma),dtype=np.complex128)
    omega_occ[0] = 1j*0.; omega_occ[1:] = -1j*freqs[:(nw_sigma-1)]
    omega_vir[0] = 1j*0.; omega_vir[1:] = 1j*freqs[:(nw_sigma-1)]
    orbs_occ = [i for i in orbs if i < nocc]
    norbs_occ = len(orbs_occ)

    emo_occ = omega_occ[None,:] + ef - mo_energy[:,None]
    emo_vir = omega_vir[None,:] + ef - mo_energy[:,None]

    sigma = np.zeros((norbs,nw_sigma),dtype=np.complex128)
    omega = np.zeros((norbs,nw_sigma),dtype=np.complex128)
    for p in range(norbs):
        orbp = orbs[p]
        if orbp < nocc:
            omega[p] = omega_occ.copy()
        else:
            omega[p] = omega_vir.copy()

    for w in range(nw):
        Pi = get_rho_response(freqs[w], mo_energy, Lpq[:,:nocc,nocc:])
        Pi_inv = np.linalg.inv(np.eye(naux)-Pi)-np.eye(naux)
        g0_occ = wts[w] * emo_occ / (emo_occ**2+freqs[w]**2)
        g0_vir = wts[w] * emo_vir / (emo_vir**2+freqs[w]**2)
        Qnm = einsum('Pnm,PQ->Qnm',Lpq[:,orbs,:],Pi_inv)
        Wmn = einsum('Qnm,Qmn->mn',Qnm,Lpq[:,:,orbs])
        sigma[:norbs_occ] += -einsum('mn,mw->nw',Wmn[:,:norbs_occ],g0_occ)/np.pi
        sigma[norbs_occ:] += -einsum('mn,mw->nw',Wmn[:,norbs_occ:],g0_vir)/np.pi

    return sigma, omega

def _get_scaled_legendre_roots(nw):
    """
    Scale nw Legendre roots, which lie in the
    interval [-1, 1], so that they lie in [0, inf)
    Ref: www.cond-mat.de/events/correl19/manuscripts/ren.pdf

    Returns:
        freqs : 1D ndarray
        wts : 1D ndarray
    """
    freqs, wts = np.polynomial.legendre.leggauss(nw)
    x0 = 0.5
    freqs_new = x0*(1.+freqs)/(1.-freqs)
    wts = wts*2.*x0/(1.-freqs)**2
    return freqs_new, wts

def _get_clenshaw_curtis_roots(nw):
    """
    Clenshaw-Curtis qaudrature on [0,inf)
    Ref: J. Chem. Phys. 132, 234114 (2010)
    Returns:
        freqs : 1D ndarray
        wts : 1D ndarray
    """
    freqs = np.zeros(nw)
    wts = np.zeros(nw)
    a = 0.2
    for w in range(nw):
        t = (w+1.0)/nw * np.pi/2.
        freqs[w] = a / np.tan(t)
        if w != nw-1:
            wts[w] = a*np.pi/2./nw/(np.sin(t)**2)
        else:
            wts[w] = a*np.pi/4./nw/(np.sin(t)**2)
    return freqs[::-1], wts[::-1]

def two_pole_fit(coeff, omega, sigma):
    cf = coeff[:5] + 1j*coeff[5:]
    f = cf[0] + cf[1]/(omega+cf[3]) + cf[2]/(omega+cf[4]) - sigma
    f[0] = f[0]/0.01
    return np.array([f.real,f.imag]).reshape(-1)

def two_pole(freqs, coeff):
    cf = coeff[:5] + 1j*coeff[5:]
    return cf[0] + cf[1]/(freqs+cf[3]) + cf[2]/(freqs+cf[4])

def AC_twopole_diag(sigma, omega, orbs, nocc):
    """
    Analytic continuation to real axis using a two-pole model
    Returns:
        coeff: 2D array (ncoeff, norbs)
    """
    norbs, nw = sigma.shape
    coeff = np.zeros((10,norbs))
    for p in range(norbs):
        target = np.array([sigma[p].real,sigma[p].imag]).reshape(-1)
        if orbs[p] < nocc:
            x0 = np.array([0, 1, 1, 1, -1, 0, 0, 0, -1.0, -0.5])
        else:
            x0 = np.array([0, 1, 1, 1, -1, 0, 0, 0, 1.0, 0.5])
        #TODO: analytic gradient
        xopt = least_squares(two_pole_fit, x0, jac='3-point', method='trf', xtol=1e-10,
                             gtol = 1e-10, max_nfev=1000, verbose=0, args=(omega[p], sigma[p]))
        if xopt.success is False:
            print('WARN: 2P-Fit Orb %d not converged, cost function %e'%(p,xopt.cost))
        coeff[:,p] = xopt.x.copy()
    return coeff

def thiele(fn,zn):
    nfit = len(zn)
    g = np.zeros((nfit,nfit),dtype=np.complex128)
    g[:,0] = fn.copy()
    for i in range(1,nfit):
        g[i:,i] = (g[i-1,i-1]-g[i:,i-1])/((zn[i:]-zn[i-1])*g[i:,i-1])
    a = g.diagonal()
    return a

def pade_thiele(freqs,zn,coeff):
    nfit = len(coeff)
    X = coeff[-1]*(freqs-zn[-2])
    for i in range(nfit-1):
        idx = nfit-i-1
        X = coeff[idx]*(freqs-zn[idx-1])/(1.+X)
    X = coeff[0]/(1.+X)
    return X

def AC_pade_thiele_diag(sigma, omega):
    """
    Analytic continuation to real axis using a Pade approximation
    from Thiele's reciprocal difference method
    Reference: J. Low Temp. Phys. 29, 179 (1977)
    Returns:
        coeff: 2D array (ncoeff, norbs)
        omega: 2D array (norbs, npade)
    """
    idx = range(1,40,6)
    sigma1 = sigma[:,idx].copy()
    sigma2 = sigma[:,(idx[-1]+4)::4].copy()
    sigma = np.hstack((sigma1,sigma2))
    omega1 = omega[:,idx].copy()
    omega2 = omega[:,(idx[-1]+4)::4].copy()
    omega = np.hstack((omega1,omega2))
    norbs, nw = sigma.shape
    npade = int(nw/2)
    coeff = np.zeros((npade*2,norbs),dtype=np.complex128)
    for p in range(norbs):
        coeff[:,p] = thiele(sigma[p,:npade*2], omega[p,:npade*2])

    return coeff, omega[:,:npade*2]

def _mo_energy_without_core(gw, mo_energy):
    return mo_energy[get_frozen_mask(gw)]

def _mo_without_core(gw, mo):
    return mo[:,get_frozen_mask(gw)]

class GWAC(lib.StreamObject):

    linearized = getattr(__config__, 'gw_gw_GW_linearized', False)
    # Analytic continuation: pade or twopole
    ac = getattr(__config__, 'gw_gw_GW_ac', 'pade')

    def __init__(self, mf, frozen=None):
        self.mol = mf.mol
        self._scf = mf
        self.verbose = self.mol.verbose
        self.stdout = self.mol.stdout
        self.max_memory = mf.max_memory
        self.frozen = frozen

        # DF-GW must use density fitting integrals
        if getattr(mf, 'with_df', None):
            self.with_df = mf.with_df
        else:
            self.with_df = df.DF(mf.mol)
            self.with_df.auxbasis = df.make_auxbasis(mf.mol, mp2fit=True)
        self._keys.update(['with_df'])

##################################################
# don't modify the following attributes, they are not input options
        self._nocc = None
        self._nmo = None
        # self.mo_energy: GW quasiparticle energy, not scf mo_energy
        self.mo_energy = None
        self.mo_coeff = mf.mo_coeff
        self.mo_occ = mf.mo_occ
        self.sigma = None

        keys = set(('linearized','ac'))
        self._keys = set(self.__dict__.keys()).union(keys)

    def dump_flags(self):
        log = logger.Logger(self.stdout, self.verbose)
        log.info('')
        log.info('******** %s ********', self.__class__)
        log.info('method = %s', self.__class__.__name__)
        nocc = self.nocc
        nvir = self.nmo - nocc
        log.info('GW nocc = %d, nvir = %d', nocc, nvir)
        if self.frozen is not None:
            log.info('frozen orbitals %s', str(self.frozen))
        logger.info(self, 'use perturbative linearized QP eqn = %s', self.linearized)
        logger.info(self, 'analytic continuation method = %s', self.ac)
        return self

    @property
    def nocc(self):
        return self.get_nocc()
    @nocc.setter
    def nocc(self, n):
        self._nocc = n

    @property
    def nmo(self):
        return self.get_nmo()
    @nmo.setter
    def nmo(self, n):
        self._nmo = n

    get_nocc = get_nocc
    get_nmo = get_nmo
    get_frozen_mask = get_frozen_mask

    def kernel(self, mo_energy=None, mo_coeff=None, Lpq=None, orbs=None, nw=100, vhf_df=False):
        """
        Input:
            orbs: self-energy orbs
            nw: grid number
            vhf_df: whether using density fitting for HF exchange
        Output:
            mo_energy: GW quasiparticle energy
        """
        if mo_coeff is None:
            mo_coeff = _mo_without_core(self, self._scf.mo_coeff)
        if mo_energy is None:
            mo_energy = _mo_energy_without_core(self, self._scf.mo_energy)

        cput0 = (time.clock(), time.time())
        self.dump_flags()
        self.converged, self.mo_energy, self.mo_coeff = \
                kernel(self, mo_energy, mo_coeff,
                       Lpq=Lpq, orbs=orbs, nw=nw, vhf_df=vhf_df, verbose=self.verbose)

        logger.warn(self, 'GW QP energies may not be sorted from min to max')
        logger.timer(self, 'GW', *cput0)
        return self.mo_energy

    def ao2mo(self, mo_coeff=None):
        if mo_coeff is None:
            mo_coeff = self.mo_coeff
        nmo = self.nmo
        nao = self.mo_coeff.shape[0]
        naux = self.with_df.get_naoaux()
        mem_incore = (2*nmo**2*naux) * 8/1e6
        mem_now = lib.current_memory()[0]

        mo = numpy.asarray(mo_coeff, order='F')
        ijslice = (0, nmo, 0, nmo)
        Lpq = None
        if (mem_incore + mem_now < 0.99*self.max_memory) or self.mol.incore_anyway:
            Lpq = _ao2mo.nr_e2(self.with_df._cderi, mo, ijslice, aosym='s2', out=Lpq)
            return Lpq.reshape(naux,nmo,nmo)
        else:
            logger.warn(self, 'Memory may not be enough!')
            raise NotImplementedError


if __name__ == '__main__':
    from pyscf import gto, dft, scf
    mol = gto.Mole()
    mol.verbose = 4
    mol.atom = [
        [8 , (0. , 0.     , 0.)],
        [1 , (0. , -0.7571 , 0.5861)],
        [1 , (0. , 0.7571 , 0.5861)]]
    mol.basis = 'def2-svp'
    mol.build()

    mf = dft.RKS(mol)
    mf.xc = 'pbe'
    mf.kernel()

    nocc = mol.nelectron//2
    nmo = mf.mo_energy.size
    nvir = nmo-nocc

    gw = GWAC(mf)
    gw.frozen = 0
    gw.linearized = False
    gw.ac = 'pade'
    gw.kernel(orbs=range(nocc-3,nocc+3))
    print(gw.mo_energy)
    assert(abs(gw.mo_energy[nocc-1]--0.412849230989)<1e-5)
    assert(abs(gw.mo_energy[nocc]-0.165745160102)<1e-5)<|MERGE_RESOLUTION|>--- conflicted
+++ resolved
@@ -62,28 +62,15 @@
         frozen = gw.frozen
 
     # only support frozen core
-<<<<<<< HEAD
     assert (isinstance(frozen, int))
     assert (frozen < gw.nocc)
-=======
-    if gw.frozen is not None:
-        assert (isinstance(gw.frozen, int))
-        assert (gw.frozen < gw.nocc)
-        nfrozen = gw.frozen
-    else:
-        nfrozen = 0
->>>>>>> 35873822
 
     if Lpq is None:
         Lpq = gw.ao2mo(mo_coeff)
     if orbs is None:
         orbs = range(gw.nmo)
     else:
-<<<<<<< HEAD
         orbs = [x - frozen for x in orbs]
-=======
-        orbs = [x - nfrozen for x in orbs]
->>>>>>> 35873822
         if orbs[0] < 0:
             logger.warn(gw, 'GW orbs must be larger than frozen core!')
             raise RuntimeError
@@ -97,11 +84,7 @@
     nvir = nmo-nocc
 
     # v_hf from DFT/HF density
-<<<<<<< HEAD
     if vhf_df and frozen == 0:
-=======
-    if vhf_df and nfrozen == 0:
->>>>>>> 35873822
         # density fitting for vk
         vk = -einsum('Lni,Lim->nm',Lpq[:,:,:nocc],Lpq[:,:nocc,:])
     else:
@@ -141,11 +124,7 @@
                 dsigma = pade_thiele(ep-ef+de, omega_fit[p-orbs[0]], coeff[:,p-orbs[0]]).real - sigmaR.real
             zn = 1.0/(1.0-dsigma/de)
             e = ep + zn*(sigmaR.real + vk[p,p] - v_mf[p,p])
-<<<<<<< HEAD
             mo_energy[p+frozen] = e
-=======
-            mo_energy[p+nfrozen] = e
->>>>>>> 35873822
         else:
             # self-consistently solve QP equation
             def quasiparticle(omega):
@@ -156,11 +135,7 @@
                 return omega - mf_mo_energy[p] - (sigmaR.real + vk[p,p] - v_mf[p,p])
             try:
                 e = newton(quasiparticle, mf_mo_energy[p], tol=1e-6, maxiter=100)
-<<<<<<< HEAD
                 mo_energy[p+frozen] = e
-=======
-                mo_energy[p+nfrozen] = e
->>>>>>> 35873822
             except RuntimeError:
                 conv = False
 
