--- conflicted
+++ resolved
@@ -43,73 +43,12 @@
 # This is restricted (R)CCSD
 # Ref: Hirata, et al., J. Chem. Phys. 120, 2581 (2004)
 
-<<<<<<< HEAD
-def kernel(cc, eris, t1=None, t2=None, max_cycle=50, tol=1e-8, tolnormt=1e-6,
-           max_memory=2000, verbose=logger.INFO):
-    """Exactly the same as pyscf.cc.ccsd.kernel, which calls a
-    *local* energy() function."""
-    if isinstance(verbose, logger.Logger):
-        log = verbose
-    else:
-        log = logger.Logger(cc.stdout, verbose)
-
-    # assert(isinstance(eris, pyscf.cc.ccsd._ChemistsERIs))
-    if t1 is None and t2 is None:
-        t1, t2 = cc.init_amps(eris)[1:]
-    elif t1 is None:
-        nocc = cc.nocc
-        nvir = cc.nmo - nocc
-        t1 = numpy.zeros((nocc, nvir), eris.dtype)
-    elif t2 is None:
-        t2 = cc.init_amps(eris)[2]
-
-    cput1 = cput0 = (time.clock(), time.time())
-    nkpts, nocc, nvir = t1.shape
-    eold = 0.0
-    eccsd = 0.0
-    if isinstance(cc.diis, lib.diis.DIIS):
-        adiis = cc.diis
-    elif cc.diis:
-        adiis = lib.diis.DIIS(cc, cc.diis_file)
-        adiis.space = cc.diis_space
-    else:
-        adiis = None
-
-    conv = False
-    for istep in range(max_cycle):
-        t1new, t2new = cc.update_amps(t1, t2, eris)
-        normt = cc.get_normt_diff(t1, t2, t1new, t2new)
-        if cc.iterative_damping < 1.0:
-            alpha = cc.iterative_damping
-            t1new = (1 - alpha) * t1 + alpha * t1new
-            t2new *= alpha
-            t2new += (1 - alpha) * t2
-        t1, t2 = t1new, t2new
-        t1new = t2new = None
-        t1, t2 = cc.run_diis(t1, t2, istep, normt, eccsd - eold, adiis)
-        eold, eccsd = eccsd, cc.energy(t1, t2, eris)
-        log.info('cycle = %d  E(KCCSD) = %.15g  dE = %.9g  norm(t1,t2) = %.6g',
-                 istep, eccsd, eccsd - eold, normt)
-        cput1 = log.timer('KCCSD iter', *cput1)
-        if abs(eccsd - eold) < tol and normt < tolnormt:
-            conv = True
-            break
-    log.timer('KCCSD', *cput0)
-    return conv, eccsd, t1, t2
-=======
 kernel = pyscf.cc.ccsd.kernel
-
->>>>>>> 78a954fd
 
 
 def get_normt_diff(cc, t1, t2, t1new, t2new):
     '''Calculates norm(t1 - t1new) + norm(t2 - t2new).'''
-<<<<<<< HEAD
-    return numpy.linalg.norm(t1new - t1) + numpy.linalg.norm(t2new - t2)
-
-=======
     return np.linalg.norm(t1new-t1) + np.linalg.norm(t2new-t2)
->>>>>>> 78a954fd
 
 def update_amps(cc, t1, t2, eris):
     time0 = time1 = time.clock(), time.time()
@@ -208,29 +147,6 @@
     fimd = None
     time1 = log.timer_debug1('t2 oooo', *time1)
 
-<<<<<<< HEAD
-    mem_now = lib.current_memory()[0]
-    if (nvir ** 4 * nkpts ** 3) * 16 / 1e6 + mem_now < cc.max_memory * .9:
-        Wvvvv = imdk.cc_Wvvvv(t1, t2, eris, kconserv)
-    else:
-        fimd = lib.H5TmpFile()
-        Wvvvv = fimd.create_dataset('vvvv', (nkpts, nkpts, nkpts, nvir, nvir, nvir, nvir), t1.dtype.char)
-        Wvvvv = imdk.cc_Wvvvv(t1, t2, eris, kconserv, Wvvvv)
-
-    for ki, kj, ka in kpts_helper.loop_kkk(nkpts):
-        kb = kconserv[ki, ka, kj]
-        t2new_tmp = np.zeros((nocc, nocc, nvir, nvir), dtype=t2.dtype)
-        for kc in range(nkpts):
-            kd = kconserv[ka, kc, kb]
-            tau_term = t2[ki, kj, kc].copy()
-            if ki == kc and kj == kd:
-                tau_term += einsum('ic,jd->ijcd', t1[ki], t1[kj])
-            t2new_tmp += 0.5 * einsum('abcd,ijcd->ijab', Wvvvv[ka, kb, kc], tau_term)
-
-        t2new_tmp += einsum('ac,ijcb->ijab', Lvv[ka], t2[ki, kj, ka])
-
-        t2new_tmp += einsum('ki,kjab->ijab', -Loo[ki], t2[ki, kj, ka])
-=======
     # einsum('abcd,ijcd->ijab', Wvvvv, tau)
     add_vvvv_(cc, t2new, t1, t2, eris)
     time1 = log.timer_debug1('t2 vvvv', *time1)
@@ -240,31 +156,18 @@
 
         t2new_tmp  = einsum('ac,ijcb->ijab', Lvv[ka],t2[ki,kj,ka])
         t2new_tmp += einsum('ki,kjab->ijab',-Loo[ki],t2[ki,kj,ka])
->>>>>>> 78a954fd
 
         kc = kconserv[ka, ki, kb]
         tmp2 = np.asarray(eris.vovv[kc, ki, kb]).transpose(3, 2, 1, 0).conj() \
                - einsum('kbic,ka->abic', eris.ovov[ka, kb, ki], t1[ka])
         t2new_tmp += einsum('abic,jc->ijab', tmp2, t1[kj])
 
-<<<<<<< HEAD
-        kk = kconserv[ki, ka, kj]
-        tmp2 = np.asarray(eris.ooov[kj, ki, kk]).transpose(3, 2, 1, 0).conj() \
-               + einsum('akic,jc->akij', eris.voov[ka, kk, ki], t1[kj])
-        t2new_tmp -= einsum('akij,kb->ijab', tmp2, t1[kb])
-        t2new[ki, kj, ka] += t2new_tmp
-        t2new[kj, ki, kb] += t2new_tmp.transpose(1, 0, 3, 2)
-    Wvvvv = None
-    fimd = None
-    time1 = log.timer_debug1('t2 vvvv', *time1)
-=======
         kk = kconserv[ki,ka,kj]
         tmp2 = np.asarray(eris.ooov[kj,ki,kk]).transpose(3,2,1,0).conj() \
                 + einsum('akic,jc->akij',eris.voov[ka,kk,ki],t1[kj])
         t2new_tmp -= einsum('akij,kb->ijab',tmp2,t1[kb])
         t2new[ki,kj,ka] += t2new_tmp
         t2new[kj,ki,kb] += t2new_tmp.transpose(1,0,3,2)
->>>>>>> 78a954fd
 
     mem_now = lib.current_memory()[0]
     if (nocc ** 2 * nvir ** 2 * nkpts ** 3) * 16 / 1e6 * 2 + mem_now < cc.max_memory * .9:
@@ -449,13 +352,8 @@
     fock = eris.fock
     e = 0.0 + 1j * 0.0
     for ki in range(nkpts):
-<<<<<<< HEAD
-        e += 2 * einsum('ia,ia', fock[ki, :nocc, nocc:], t1[ki])
-    tau = t1t1 = numpy.zeros(shape=t2.shape, dtype=t2.dtype)
-=======
         e += 2*einsum('ia,ia', fock[ki,:nocc,nocc:], t1[ki])
     tau = t1t1 = np.zeros(shape=t2.shape, dtype=t2.dtype)
->>>>>>> 78a954fd
     for ki in range(nkpts):
         ka = ki
         for kj in range(nkpts):
@@ -474,8 +372,6 @@
     return e.real
 
 
-<<<<<<< HEAD
-=======
 def add_vvvv_(cc, Ht2, t1, t2, eris):
     nocc = cc.nocc
     nmo = cc.nmo
@@ -554,7 +450,6 @@
     return Ps
 
 
->>>>>>> 78a954fd
 class RCCSD(pyscf.cc.ccsd.CCSD):
     max_space = getattr(__config__, 'pbc_cc_kccsd_rhf_KRCCSD_max_space', 20)
 
@@ -592,16 +487,6 @@
         nocc = self.nocc
         nvir = self.nmo - nocc
         nkpts = self.nkpts
-<<<<<<< HEAD
-        t1 = numpy.zeros((nkpts, nocc, nvir), dtype=eris.fock.dtype)
-        t2 = numpy.empty((nkpts, nkpts, nkpts, nocc, nocc, nvir, nvir), dtype=eris.fock.dtype)
-        foo = eris.fock[:, :nocc, :nocc].copy()
-        fvv = eris.fock[:, nocc:, nocc:].copy()
-
-        emp2 = 0
-        kconserv = self.khelper.kconserv
-        touched = numpy.zeros((nkpts, nkpts, nkpts), dtype=bool)
-=======
         t1 = np.zeros((nkpts,nocc,nvir), dtype=eris.fock.dtype)
         t2 = np.empty((nkpts,nkpts,nkpts,nocc,nocc,nvir,nvir), dtype=eris.fock.dtype)
         foo = eris.fock[:,:nocc,:nocc].copy()
@@ -610,7 +495,6 @@
         emp2 = 0
         kconserv = self.khelper.kconserv
         touched = np.zeros((nkpts,nkpts,nkpts), dtype=bool)
->>>>>>> 78a954fd
         for ki, kj, ka in kpts_helper.loop_kkk(nkpts):
             if touched[ki, kj, ka]:
                 continue
@@ -623,19 +507,6 @@
             idx = abs(eijab) < LOOSE_ZERO_TOL
             eijab[idx] = LARGE_DENOM
 
-<<<<<<< HEAD
-            eris_ijab = eris.oovv[ki, kj, ka]
-            eris_ijba = eris.oovv[ki, kj, kb]
-            t2[ki, kj, ka] = eris_ijab.conj() / eijab
-            woovv = 2 * eris_ijab - eris_ijba.transpose(0, 1, 3, 2)
-            emp2 += numpy.einsum('ijab,ijab', t2[ki, kj, ka], woovv)
-
-            if ka != kb:
-                eijba = eijab.transpose(0, 1, 3, 2)
-                t2[ki, kj, kb] = eris_ijba.conj() / eijba
-                woovv = 2 * eris_ijba - eris_ijab.transpose(0, 1, 3, 2)
-                emp2 += numpy.einsum('ijab,ijab', t2[ki, kj, kb], woovv)
-=======
             eris_ijab = eris.oovv[ki,kj,ka]
             eris_ijba = eris.oovv[ki,kj,kb]
             t2[ki,kj,ka] = eris_ijab.conj() / eijab
@@ -647,7 +518,6 @@
                 t2[ki,kj,kb] = eris_ijba.conj() / eijba
                 woovv = 2*eris_ijba - eris_ijab.transpose(0,1,3,2)
                 emp2 += np.einsum('ijab,ijab', t2[ki,kj,kb], woovv)
->>>>>>> 78a954fd
 
             touched[ki, kj, ka] = touched[ki, kj, kb] = True
 
@@ -677,24 +547,6 @@
         if mbpt2:
             cctyp = 'MBPT2'
             self.e_corr, self.t1, self.t2 = self.init_amps(eris)
-<<<<<<< HEAD
-        else:
-            cctyp = 'CCSD'
-            self.converged, self.e_corr, self.t1, self.t2 = \
-                kernel(self, eris, t1, t2, max_cycle=self.max_cycle,
-                       tol=self.conv_tol,
-                       tolnormt=self.conv_tol_normt,
-                       max_memory=self.max_memory, verbose=self.verbose)
-            if self.converged:
-                logger.info(self, 'CCSD converged')
-            else:
-                logger.info(self, 'CCSD not converged')
-        if self._scf.e_tot == 0:
-            logger.info(self, 'E_corr = %.16g', self.e_corr)
-        else:
-            logger.info(self, 'E(%s) = %.16g  E_corr = %.16g',
-                        cctyp, self.e_tot, self.e_corr)
-=======
             return self.e_corr, self.t1, self.t2
 
         cctyp = 'CCSD'
@@ -703,7 +555,6 @@
                        tol=self.conv_tol, tolnormt=self.conv_tol_normt,
                        verbose=self.verbose)
         self._finalize()
->>>>>>> 78a954fd
         return self.e_corr, self.t1, self.t2
 
     def ao2mo(self, mo_coeff=None):
@@ -815,25 +666,16 @@
                 evals_k, evecs_k = [evals_k], [evecs_k]
 
             for n, en, vn in zip(range(nroots), evals_k, evecs_k):
-<<<<<<< HEAD
-                logger.info(self, 'IP root %d E = %.16g  qpwt = %0.6g',
-                            n, en, np.linalg.norm(vn[:self.nocc]) ** 2)
-        log.timer('IP-CCSD', *cput0)
-=======
                 r1, r2 = vector_to_nested(vn, self.ip_nested_struct)
                 qp_weight = np.linalg.norm(r1)**2
                 logger.info(self, 'EOM root %d E = %.16g  qpwt = %0.6g',
                             n, en, qp_weight)
         log.timer('EOM-CCSD', *cput0)
->>>>>>> 78a954fd
         self.eip = evals
         return self.eip, evecs
 
     def ipccsd_matvec(self, vector, kshift):
-<<<<<<< HEAD
-=======
         '''2ph operators are of the form s_{ij}^{ b}, i.e. 'jb' indices are coupled.'''
->>>>>>> 78a954fd
         # Ref: Nooijen and Snijders, J. Chem. Phys. 102, 1681 (1995) Eqs.(8)-(9)
         if not hasattr(self, 'imds'):
             self.imds = _IMDS(self)
@@ -842,11 +684,7 @@
         imds = self.imds
 
         vector = self.mask_frozen_ip(vector, kshift, const=0.0)
-<<<<<<< HEAD
-        r1, r2 = self.vector_to_amplitudes_ip(vector)
-=======
         r1, r2 = vector_to_nested(vector, self.ip_nested_struct)
->>>>>>> 78a954fd
 
         t1, t2 = self.t1, self.t2
         nkpts = self.nkpts
@@ -906,11 +744,7 @@
                                    - einsum('kldc,kld->c', imds.Woovv[kk, kl, kd], r2[kk, kl]))
                             Hr2[ki, kj] += -einsum('c,ijcb->ijb', tmp, t2[ki, kj, kshift])
 
-<<<<<<< HEAD
-        vector = self.amplitudes_to_vector_ip(Hr1, Hr2)
-=======
         vector, _ = nested_to_vector((Hr1, Hr2))
->>>>>>> 78a954fd
         vector = self.mask_frozen_ip(vector, kshift, const=0.0)
         return vector
 
@@ -962,52 +796,9 @@
                     Hr2[ki, kj] -= 2. * np.einsum('ijcb,jibc->ijb', t2[ki, kj, kshift], imds.Woovv[kj, ki, kd])
                     Hr2[ki, kj] += np.einsum('ijcb,ijbc->ijb', t2[ki, kj, kshift], imds.Woovv[ki, kj, kd])
 
-<<<<<<< HEAD
-        vector = self.amplitudes_to_vector_ip(Hr1, Hr2)
-        return vector
-
-    def vector_to_amplitudes_ip(self, vector):
-        nocc = self.nocc
-        nvir = self.nmo - nocc
-        nkpts = self.nkpts
-
-        r1 = vector[:nocc].copy()
-        r2 = vector[nocc:].copy().reshape(nkpts, nkpts, nocc, nocc, nvir)
-        # r2 = np.zeros((nkpts,nkpts,nocc,nocc,nvir), vector.dtype)
-        # index = nocc
-        # for ki in range(nkpts):
-        #    for kj in range(nkpts):
-        #        for i in range(nocc):
-        #            for j in range(nocc):
-        #                for a in range(nvir):
-        #                    r2[ki,kj,i,j,a] =  vector[index]
-        #                    index += 1
-        return [r1, r2]
-
-    def amplitudes_to_vector_ip(self, r1, r2):
-        nocc = self.nocc
-        nvir = self.nmo - nocc
-        nkpts = self.nkpts
-        size = nocc + nkpts * nkpts * nocc * nocc * nvir
-
-        vector = np.zeros((size), r1.dtype)
-        vector[:nocc] = r1.copy()
-        vector[nocc:] = r2.copy().reshape(nkpts * nkpts * nocc * nocc * nvir)
-        # index = nocc
-        # for ki in range(nkpts):
-        #    for kj in range(nkpts):
-        #        for i in range(nocc):
-        #            for j in range(nocc):
-        #                for a in range(nvir):
-        #                    vector[index] = r2[ki,kj,i,j,a]
-        #                    index += 1
-        return vector
-
-=======
         vector, _ = nested_to_vector((Hr1, Hr2))
         return vector
 
->>>>>>> 78a954fd
     def mask_frozen_ip(self, vector, kshift, const=LARGE_DENOM):
         '''Replaces all frozen orbital indices of `vector` with the value `const`.'''
         r1, r2 = vector_to_nested(vector, self.ip_nested_struct)
@@ -1130,17 +921,11 @@
                 evals_k, evecs_k = [evals_k], [evecs_k]
 
             for n, en, vn in zip(range(nroots), evals_k, evecs_k):
-<<<<<<< HEAD
-                logger.info(self, 'EA root %d E = %.16g  qpwt = %0.6g',
-                            n, en, np.linalg.norm(vn[:nvir]) ** 2)
-        log.timer('EA-CCSD', *cput0)
-=======
                 r1, r2 = vector_to_nested(vn, self.ea_nested_struct)
                 qp_weight = np.linalg.norm(r1)**2
                 logger.info(self, 'EOM root %d E = %.16g  qpwt = %0.6g',
                             n, en, qp_weight)
         log.timer('EOM-CCSD', *cput0)
->>>>>>> 78a954fd
         self.eea = evals
         return self.eea, evecs
 
@@ -1153,11 +938,7 @@
         imds = self.imds
 
         vector = self.mask_frozen_ea(vector, kshift, const=0.0)
-<<<<<<< HEAD
-        r1, r2 = self.vector_to_amplitudes_ea(vector)
-=======
         r1, r2 = vector_to_nested(vector, self.ea_nested_struct)
->>>>>>> 78a954fd
 
         t1, t2 = self.t1, self.t2
         nkpts = self.nkpts
@@ -1225,11 +1006,7 @@
                                    - einsum('kldc,lcd->k', imds.Woovv[kk, kl, kd], r2[kl, kc]))
                             Hr2[kj, ka] += -einsum('k,kjab->jab', tmp, t2[kshift, kj, ka])
 
-<<<<<<< HEAD
-        vector = self.amplitudes_to_vector_ea(Hr1, Hr2)
-=======
         vector, _ = nested_to_vector((Hr1, Hr2))
->>>>>>> 78a954fd
         vector = self.mask_frozen_ea(vector, kshift, const=0.0)
         return vector
 
@@ -1279,52 +1056,9 @@
                     Hr2[kj, ka] -= 2 * np.einsum('ijab,ijab->jab', t2[kshift, kj, ka], imds.Woovv[kshift, kj, ka])
                     Hr2[kj, ka] += np.einsum('ijab,ijba->jab', t2[kshift, kj, ka], imds.Woovv[kshift, kj, kb])
 
-<<<<<<< HEAD
-        vector = self.amplitudes_to_vector_ea(Hr1, Hr2)
-        return vector
-
-    def vector_to_amplitudes_ea(self, vector):
-        nocc = self.nocc
-        nvir = self.nmo - nocc
-        nkpts = self.nkpts
-
-        r1 = vector[:nvir].copy()
-        r2 = vector[nvir:].copy().reshape(nkpts, nkpts, nocc, nvir, nvir)
-        # r2 = np.zeros((nkpts,nkpts,nocc,nvir,nvir), vector.dtype)
-        # index = nvir
-        # for kj in range(nkpts):
-        #    for ka in range(nkpts):
-        #        for j in range(nocc):
-        #            for a in range(nvir):
-        #                for b in range(nvir):
-        #                    r2[kj,ka,j,a,b] = vector[index]
-        #                    index += 1
-        return [r1, r2]
-
-    def amplitudes_to_vector_ea(self, r1, r2):
-        nocc = self.nocc
-        nvir = self.nmo - nocc
-        nkpts = self.nkpts
-        size = nvir + nkpts * nkpts * nocc * nvir * nvir
-
-        vector = np.zeros((size), r1.dtype)
-        vector[:nvir] = r1.copy()
-        vector[nvir:] = r2.copy().reshape(nkpts * nkpts * nocc * nvir * nvir)
-        # index = nvir
-        # for kj in range(nkpts):
-        #    for ka in range(nkpts):
-        #        for j in range(nocc):
-        #            for a in range(nvir):
-        #                for b in range(nvir):
-        #                    vector[index] = r2[kj,ka,j,a,b]
-        #                    index += 1
-        return vector
-
-=======
         vector, _ = nested_to_vector((Hr1, Hr2))
         return vector
 
->>>>>>> 78a954fd
     def mask_frozen_ea(self, vector, kshift, const=LARGE_DENOM):
         '''Replaces all frozen orbital indices of `vector` with the value `const`.'''
         r1, r2 = vector_to_nested(vector, self.ea_nested_struct)
@@ -1353,32 +1087,16 @@
         vector, _ = nested_to_vector((r1, r2))
         return vector
 
-<<<<<<< HEAD
-=======
     @property
     def gs_nested_struct(self):
         nvir = self.nmo - self.nocc
         return [(self.nkpts, self.nocc, nvir), (self.nkpts,) * 3 + (self.nocc,) * 2 + (nvir,) * 2]
 
->>>>>>> 78a954fd
     def amplitudes_to_vector(self, t1, t2):
         return nested_to_vector((t1, t2))[0]
 
     def vector_to_amplitudes(self, vec):
         return vector_to_nested(vec, self.gs_nested_struct)
-
-<<<<<<< HEAD
-    def vector_to_amplitudes(self, vec, nmo=None, nocc=None):
-        if nocc is None: nocc = self.nocc
-        if nmo is None: nmo = self.nmo
-        nvir = nmo - nocc
-        nkpts = self.nkpts
-        nov = nkpts * nocc * nvir
-        t1 = vec[:nov].reshape(nkpts, nocc, nvir)
-        t2 = vec[nov:].reshape(nkpts, nkpts, nkpts, nocc, nocc, nvir, nvir)
-        return t1, t2
-=======
->>>>>>> 78a954fd
 
 
 KRCCSD = RCCSD
@@ -1416,13 +1134,8 @@
     nao = mo_coeff[0].shape[0]
     dtype = mo_coeff[0].dtype
 
-<<<<<<< HEAD
-    nocc_per_kpt = numpy.asarray(get_nocc(cc, per_kpoint=True))
-    nmo_per_kpt = numpy.asarray(get_nmo(cc, per_kpoint=True))
-=======
     nocc_per_kpt = np.asarray(get_nocc(cc, per_kpoint=True))
     nmo_per_kpt  = np.asarray(get_nmo(cc, per_kpoint=True))
->>>>>>> 78a954fd
 
     padded_moidx = []
     for k in range(nkpts):
@@ -1458,11 +1171,7 @@
         nmo = cc.nmo
         nvir = nmo - nocc
 
-<<<<<<< HEAD
-        # if any(nocc != numpy.count_nonzero(cc._scf.mo_occ[k]>0)
-=======
         #if any(nocc != np.count_nonzero(cc._scf.mo_occ[k]>0)
->>>>>>> 78a954fd
         #       for k in range(nkpts)):
         #    raise NotImplementedError('Different occupancies found for different k-points')
 
@@ -1475,21 +1184,12 @@
         # Re-make our fock MO matrix elements from density and fock AO
         dm = cc._scf.make_rdm1(cc.mo_coeff, cc.mo_occ)
         fockao = cc._scf.get_hcore() + cc._scf.get_veff(cc._scf.cell, dm)
-<<<<<<< HEAD
-        self.fock = numpy.asarray([reduce(numpy.dot,
-                                          (mo_coeff[k].T.conj(), fockao[k], mo_coeff[k]))
-                                   for k, mo in enumerate(mo_coeff)])
-
-        nocc_per_kpt = numpy.asarray(get_nocc(cc, per_kpoint=True))
-        nmo_per_kpt = numpy.asarray(get_nmo(cc, per_kpoint=True))
-=======
         self.fock = np.asarray([reduce(np.dot,
                                        (mo_coeff[k].T.conj(),fockao[k], mo_coeff[k]))
                                 for k, mo in enumerate(mo_coeff)])
 
         nocc_per_kpt = np.asarray(get_nocc(cc, per_kpoint=True))
         nmo_per_kpt  = np.asarray(get_nmo(cc, per_kpoint=True))
->>>>>>> 78a954fd
         nvir_per_kpt = nmo_per_kpt - nocc_per_kpt
         for kp in range(nkpts):
             mo_e = self.fock[kp].diagonal().real
@@ -1511,20 +1211,6 @@
         if (method == 'incore' and (mem_incore + mem_now < cc.max_memory)
                 or cc.mol.incore_anyway):
             log.info('using incore ERI storage')
-<<<<<<< HEAD
-            self.oooo = numpy.zeros((nkpts, nkpts, nkpts, nocc, nocc, nocc, nocc), dtype=dtype)
-            self.ooov = numpy.zeros((nkpts, nkpts, nkpts, nocc, nocc, nocc, nvir), dtype=dtype)
-            self.oovv = numpy.zeros((nkpts, nkpts, nkpts, nocc, nocc, nvir, nvir), dtype=dtype)
-            self.ovov = numpy.zeros((nkpts, nkpts, nkpts, nocc, nvir, nocc, nvir), dtype=dtype)
-            self.voov = numpy.zeros((nkpts, nkpts, nkpts, nvir, nocc, nocc, nvir), dtype=dtype)
-            self.vovv = numpy.zeros((nkpts, nkpts, nkpts, nvir, nocc, nvir, nvir), dtype=dtype)
-            self.vvvv = numpy.zeros((nkpts, nkpts, nkpts, nvir, nvir, nvir, nvir), dtype=dtype)
-
-            for (ikp, ikq, ikr) in khelper.symm_map.keys():
-                iks = kconserv[ikp, ikq, ikr]
-                eri_kpt = fao2mo((mo_coeff[ikp], mo_coeff[ikq], mo_coeff[ikr], mo_coeff[iks]),
-                                 (cc.kpts[ikp], cc.kpts[ikq], cc.kpts[ikr], cc.kpts[iks]), compact=False)
-=======
             self.oooo = np.zeros((nkpts,nkpts,nkpts,nocc,nocc,nocc,nocc), dtype=dtype)
             self.ooov = np.zeros((nkpts,nkpts,nkpts,nocc,nocc,nocc,nvir), dtype=dtype)
             self.oovv = np.zeros((nkpts,nkpts,nkpts,nocc,nocc,nvir,nvir), dtype=dtype)
@@ -1537,7 +1223,6 @@
                 iks = kconserv[ikp,ikq,ikr]
                 eri_kpt = fao2mo((mo_coeff[ikp],mo_coeff[ikq],mo_coeff[ikr],mo_coeff[iks]),
                                  (cc.kpts[ikp],cc.kpts[ikq],cc.kpts[ikr],cc.kpts[iks]), compact=False)
->>>>>>> 78a954fd
                 if dtype == np.float: eri_kpt = eri_kpt.real
                 eri_kpt = eri_kpt.reshape(nmo, nmo, nmo, nmo)
                 for (kp, kq, kr) in khelper.symm_map[(ikp, ikq, ikr)]:
@@ -1555,15 +1240,6 @@
             log.info('using HDF5 ERI storage')
             self.feri1 = lib.H5TmpFile()
 
-<<<<<<< HEAD
-            self.oooo = self.feri1.create_dataset('oooo', (nkpts, nkpts, nkpts, nocc, nocc, nocc, nocc), dtype.char)
-            self.ooov = self.feri1.create_dataset('ooov', (nkpts, nkpts, nkpts, nocc, nocc, nocc, nvir), dtype.char)
-            self.oovv = self.feri1.create_dataset('oovv', (nkpts, nkpts, nkpts, nocc, nocc, nvir, nvir), dtype.char)
-            self.ovov = self.feri1.create_dataset('ovov', (nkpts, nkpts, nkpts, nocc, nvir, nocc, nvir), dtype.char)
-            self.voov = self.feri1.create_dataset('voov', (nkpts, nkpts, nkpts, nvir, nocc, nocc, nvir), dtype.char)
-            self.vovv = self.feri1.create_dataset('vovv', (nkpts, nkpts, nkpts, nvir, nocc, nvir, nvir), dtype.char)
-            self.vvvv = self.feri1.create_dataset('vvvv', (nkpts, nkpts, nkpts, nvir, nvir, nvir, nvir), dtype.char)
-=======
             self.oooo = self.feri1.create_dataset('oooo', (nkpts,nkpts,nkpts,nocc,nocc,nocc,nocc), dtype.char)
             self.ooov = self.feri1.create_dataset('ooov', (nkpts,nkpts,nkpts,nocc,nocc,nocc,nvir), dtype.char)
             self.oovv = self.feri1.create_dataset('oovv', (nkpts,nkpts,nkpts,nocc,nocc,nvir,nvir), dtype.char)
@@ -1573,7 +1249,6 @@
 
             if not (cc.direct and type(cc._scf.with_df) is df.GDF):
                 self.vvvv = self.feri1.create_dataset('vvvv', (nkpts,nkpts,nkpts,nvir,nvir,nvir,nvir), dtype.char)
->>>>>>> 78a954fd
 
             # <ij|pq>  = (ip|jq)
             cput1 = time.clock(), time.time()
@@ -1604,18 +1279,11 @@
                         buf_kpt = fao2mo((orbo_p, mo_coeff[kq], orbv_r, mo_coeff[ks]),
                                          (cc.kpts[kp], cc.kpts[kq], cc.kpts[kr], cc.kpts[ks]), compact=False)
                         if mo_coeff[0].dtype == np.float: buf_kpt = buf_kpt.real
-<<<<<<< HEAD
-                        buf_kpt = buf_kpt.reshape(nocc, nmo, nvir, nmo).transpose(0, 2, 1, 3)
-                        self.ovov[kp, kr, kq, :, :, :, :] = buf_kpt[:, :, :nocc, nocc:] / nkpts
-                        self.vovv[kr, kp, ks, :, :, :, :] = buf_kpt[:, :, nocc:, nocc:].transpose(1, 0, 3, 2) / nkpts
-                        self.voov[kr, kp, ks, :, :, :, :] = buf_kpt[:, :, nocc:, :nocc].transpose(1, 0, 3, 2) / nkpts
-=======
                         buf_kpt = buf_kpt.reshape(nocc,nmo,nvir,nmo).transpose(0,2,1,3)
                         self.ovov[kp,kr,kq,:,:,:,:] = buf_kpt[:,:,:nocc,nocc:] / nkpts
 #TODO: compute vovv on the fly
                         self.vovv[kr,kp,ks,:,:,:,:] = buf_kpt[:,:,nocc:,nocc:].transpose(1,0,3,2) / nkpts
                         self.voov[kr,kp,ks,:,:,:,:] = buf_kpt[:,:,nocc:,:nocc].transpose(1,0,3,2) / nkpts
->>>>>>> 78a954fd
             cput1 = log.timer_debug1('transforming ovpq', *cput1)
 
             ## Without k-point symmetry
@@ -1638,25 +1306,6 @@
             # cput1 = log.timer_debug1('transforming vvvv', *cput1)
 
             cput1 = time.clock(), time.time()
-<<<<<<< HEAD
-            for (ikp, ikq, ikr) in khelper.symm_map.keys():
-                iks = kconserv[ikp, ikq, ikr]
-                orbv_p = mo_coeff[ikp][:, nocc:]
-                orbv_q = mo_coeff[ikq][:, nocc:]
-                orbv_r = mo_coeff[ikr][:, nocc:]
-                orbv_s = mo_coeff[iks][:, nocc:]
-                mem_now = lib.current_memory()[0]
-                if nvir ** 4 * 16 / 1e6 + mem_now < cc.max_memory:
-                    # unit cell is small enough to handle vvvv in-core
-                    buf_kpt = fao2mo((orbv_p, orbv_q, orbv_r, orbv_s),
-                                     (cc.kpts[ikp], cc.kpts[ikq], cc.kpts[ikr], cc.kpts[iks]), compact=False)
-                    if dtype == np.float: buf_kpt = buf_kpt.real
-                    buf_kpt = buf_kpt.reshape((nvir, nvir, nvir, nvir))
-                    for (kp, kq, kr) in khelper.symm_map[(ikp, ikq, ikr)]:
-                        buf_kpt_symm = khelper.transform_symm(buf_kpt, kp, kq, kr).transpose(0, 2, 1, 3)
-                        self.vvvv[kp, kr, kq] = buf_kpt_symm / nkpts
-                else:
-=======
             mem_now = lib.current_memory()[0]
             if cc.direct and type(cc._scf.with_df) is df.GDF:
                 _init_df_eris(cc, self)
@@ -1680,7 +1329,6 @@
                 raise MemoryError('Minimal memory requirements %s MB'
                                   % (mem_now + nvir**4/1e6*16*2))
                 for (ikp,ikq,ikr) in khelper.symm_map.keys():
->>>>>>> 78a954fd
                     for a in range(nvir):
                         orbva_p = orbv_p[:, a].reshape(-1, 1)
                         buf_kpt = fao2mo((orbva_p, orbv_q, orbv_r, orbv_s),
@@ -1697,8 +1345,6 @@
 
         log.timer('CCSD integral transformation', *cput0)
 
-<<<<<<< HEAD
-=======
 def _init_df_eris(cc, eris):
     from pyscf.ao2mo import _ao2mo
     if cc._scf.with_df._cderi is None:
@@ -1747,7 +1393,6 @@
                     _ao2mo.r_e2(Lpq, mo, (0, nmo, nmo, nmo+nvir), tao, ao_loc,
                                 out=eris.Lpv[ki,kj])
     return eris
->>>>>>> 78a954fd
 
 def verify_eri_symmetry(nmo, nkpts, kconserv, eri):
     # Check ERI symmetry
@@ -1760,15 +1405,9 @@
                     for q in range(nmo):
                         for r in range(nmo):
                             for s in range(nmo):
-<<<<<<< HEAD
-                                pqrs = eri[kp, kq, kr, p, q, r, s]
-                                rspq = eri[kr, ks, kp, r, s, p, q]
-                                diff = numpy.linalg.norm(pqrs - rspq).real
-=======
                                 pqrs = eri[kp,kq,kr,p,q,r,s]
                                 rspq = eri[kr,ks,kp,r,s,p,q]
                                 diff = np.linalg.norm(pqrs - rspq).real
->>>>>>> 78a954fd
                                 if diff > 1e-5:
                                     print("** Warning: ERI diff at ")
                                     print("kp,kq,kr,ks,p,q,r,s =", kp, kq, kr, ks, p, q, r, s)
@@ -1815,18 +1454,6 @@
         t1, t2, eris = self.t1, self.t2, self.eris
         kconserv = self.kconserv
 
-<<<<<<< HEAD
-        # TODO: check whether to hold Wovov Wovvo in memory
-        if self._fimd is None:
-            self._fimd = lib.H5TmpFile()
-        nkpts, nocc, nvir = t1.shape
-        self._fimd.create_dataset('ovov', (nkpts, nkpts, nkpts, nocc, nvir, nocc, nvir), t1.dtype.char)
-        self._fimd.create_dataset('ovvo', (nkpts, nkpts, nkpts, nocc, nvir, nvir, nocc), t1.dtype.char)
-
-        # 2 virtuals
-        self.Wovov = imd.Wovov(t1, t2, eris, kconserv, self._fimd['ovov'])
-        self.Wovvo = imd.Wovvo(t1, t2, eris, kconserv, self._fimd['ovvo'])
-=======
         if self._fimd is not None:
             nkpts, nocc, nvir = t1.shape
             ovov_dest = self._fimd.create_dataset('ovov', (nkpts, nkpts, nkpts, nocc, nvir, nocc, nvir), t1.dtype.char)
@@ -1837,7 +1464,6 @@
         # 2 virtuals
         self.Wovov = imd.Wovov(t1, t2, eris, kconserv, ovov_dest)
         self.Wovvo = imd.Wovvo(t1, t2, eris, kconserv, ovvo_dest)
->>>>>>> 78a954fd
         self.Woovv = eris.oovv
 
         log.timer('EOM-CCSD shared two-electron intermediates', *cput0)
@@ -1854,18 +1480,6 @@
         t1, t2, eris = self.t1, self.t2, self.eris
         kconserv = self.kconserv
 
-<<<<<<< HEAD
-        nkpts, nocc, nvir = t1.shape
-        self._fimd.create_dataset('oooo', (nkpts, nkpts, nkpts, nocc, nocc, nocc, nocc), t1.dtype.char)
-        self._fimd.create_dataset('ooov', (nkpts, nkpts, nkpts, nocc, nocc, nocc, nvir), t1.dtype.char)
-        self._fimd.create_dataset('ovoo', (nkpts, nkpts, nkpts, nocc, nvir, nocc, nocc), t1.dtype.char)
-
-        # 0 or 1 virtuals
-        if ip_partition != 'mp':
-            self.Woooo = imd.Woooo(t1, t2, eris, kconserv, self._fimd['oooo'])
-        self.Wooov = imd.Wooov(t1, t2, eris, kconserv, self._fimd['ooov'])
-        self.Wovoo = imd.Wovoo(t1, t2, eris, kconserv, self._fimd['ovoo'])
-=======
         if self._fimd is not None:
             nkpts, nocc, nvir = t1.shape
             oooo_dest = self._fimd.create_dataset('oooo', (nkpts, nkpts, nkpts, nocc, nocc, nocc, nocc), t1.dtype.char)
@@ -1879,7 +1493,6 @@
             self.Woooo = imd.Woooo(t1, t2, eris, kconserv, oooo_dest)
         self.Wooov = imd.Wooov(t1, t2, eris, kconserv, ooov_dest)
         self.Wovoo = imd.Wovoo(t1, t2, eris, kconserv, ovoo_dest)
->>>>>>> 78a954fd
         self.made_ip_imds = True
         log.timer('EOM-CCSD IP intermediates', *cput0)
 
@@ -1895,20 +1508,6 @@
         t1, t2, eris = self.t1, self.t2, self.eris
         kconserv = self.kconserv
 
-<<<<<<< HEAD
-        nkpts, nocc, nvir = t1.shape
-        self._fimd.create_dataset('vovv', (nkpts, nkpts, nkpts, nvir, nocc, nvir, nvir), t1.dtype.char)
-        self._fimd.create_dataset('vvvo', (nkpts, nkpts, nkpts, nvir, nvir, nvir, nocc), t1.dtype.char)
-        self._fimd.create_dataset('vvvv', (nkpts, nkpts, nkpts, nvir, nvir, nvir, nvir), t1.dtype.char)
-
-        # 3 or 4 virtuals
-        self.Wvovv = imd.Wvovv(t1, t2, eris, kconserv, self._fimd['vovv'])
-        if ea_partition == 'mp' and np.all(t1 == 0):
-            self.Wvvvo = imd.Wvvvo(t1, t2, eris, kconserv, self._fimd['vvvo'])
-        else:
-            self.Wvvvv = imd.Wvvvv(t1, t2, eris, kconserv, self._fimd['vvvv'])
-            self.Wvvvo = imd.Wvvvo(t1, t2, eris, kconserv, self.Wvvvv, self._fimd['vvvo'])
-=======
         if self._fimd is not None:
             nkpts, nocc, nvir = t1.shape
             vovv_dest = self._fimd.create_dataset('vovv', (nkpts, nkpts, nkpts, nvir, nocc, nvir, nvir), t1.dtype.char)
@@ -1924,7 +1523,6 @@
         else:
             self.Wvvvv = imd.Wvvvv(t1, t2, eris, kconserv, vvvv_dest)
             self.Wvvvo = imd.Wvvvo(t1, t2, eris, kconserv, self.Wvvvv, vvvo_dest)
->>>>>>> 78a954fd
         self.made_ea_imds = True
         log.timer('EOM-CCSD EA intermediates', *cput0)
 
@@ -1971,11 +1569,6 @@
     ecc, t1, t2 = mycc.kernel()
     print(ecc - -0.155298393321855)
 
-<<<<<<< HEAD
-    e_ip, _ = mycc.ipccsd(kptlist=(0,))
-    e_ea, _ = mycc.eaccsd(kptlist=(0,))
-    print(e_ip, e_ea)
-=======
     e_ip, _ = mycc.ipccsd(nroots=3, kptlist=(0,))
     e_ea, _ = mycc.eaccsd(nroots=3, kptlist=(0,))
     print(e_ip, e_ea)
@@ -2035,4 +1628,3 @@
     Ht1, Ht2 = mycc.update_amps(t1, t2, eris)
     print(lib.finger(Ht1) - (-3.6611794882508244+9.2241044317516554j))
     print(lib.finger(Ht2) - (-196.88536721771101-432.29569128644886j))
->>>>>>> 78a954fd
